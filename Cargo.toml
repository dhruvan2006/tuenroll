--- conflicted
+++ resolved
@@ -16,8 +16,5 @@
 log = "0.4"
 simplelog = "^0.12.0"
 colored = "2"
-<<<<<<< HEAD
 indicatif = "0.17.9"
-=======
-tempfile = "3.14.0"
->>>>>>> aea08dd6
+tempfile = "3.14.0"