--- conflicted
+++ resolved
@@ -125,7 +125,6 @@
 #[allow(clippy::zombie_processes)]
 #[tokio::main]
 async fn main() {
-<<<<<<< HEAD
     #[cfg(target_os = "windows")]
     {
         use windows::Win32::Foundation::HWND;
@@ -144,8 +143,7 @@
             }
         }
     }
-
-=======
+  
     if let Err(e) = run().await {
         error!("{}", e);
         println!("{}", e.to_string().red().bold());
@@ -153,7 +151,6 @@
 }
 
 async fn run() -> Result<(), CliError> {
->>>>>>> e50fc70a
     // Check if it's the first setup
     if is_first_setup(dirs::home_dir)? {
         display_logo();
